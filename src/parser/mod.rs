--- conflicted
+++ resolved
@@ -2,19 +2,11 @@
 use bgp_models::mrt::MrtRecord;
 
 #[macro_use]
-<<<<<<< HEAD
-pub(crate) mod utils;
-pub(crate) mod mrt;
-pub(crate) mod bgp;
-pub(crate) mod iters;
-pub(crate) mod bmp;
-=======
 pub mod utils;
 pub mod mrt;
 pub mod bgp;
 pub mod iters;
 pub mod rislive;
->>>>>>> 6ea16229
 
 pub(crate) use self::utils::*;
 pub(crate) use bgp::attributes::AttributeParser;
