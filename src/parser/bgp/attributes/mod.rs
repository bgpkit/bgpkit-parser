--- conflicted
+++ resolved
@@ -54,25 +54,25 @@
     afi: Option<Afi>,
     safi: Option<Safi>,
     prefixes: Option<&[NetworkPrefix]>,
-) -> Result<Vec<Attribute>, ParserError> {
+) -> Result<Attributes, ParserError> {
     let mut attributes: Vec<Attribute> = Vec::with_capacity(20);
 
     while data.remaining() >= 3 {
         // each attribute is at least 3 bytes: flag(1) + type(1) + length(1)
         // thus the while loop condition is set to be at least 3 bytes to read.
 
-        // has content to read
-        let flag = data.get_u8();
-        let attr_type = data.get_u8();
-        let attr_length = match flag & AttributeFlagsBit::ExtendedLengthBit as u8 {
-            0 => data.get_u8() as usize,
-            _ => data.get_u16() as usize,
-        };
-
-        let mut partial = false;
-        if flag & AttributeFlagsBit::PartialBit as u8 != 0 {
-            /*
-            https://datatracker.ietf.org/doc/html/rfc4271#section-4.3
+            // has content to read
+            let flag = AttrFlags::from_bits_retain(data.get_u8());
+            let attr_type = data.get_u8();
+            let attr_length = match flag.contains(AttrFlags::EXTENDED) {
+                false => data.get_u8() as usize,
+                true => data.get_u16() as usize,
+            };
+
+            let mut partial = false;
+            if flag.contains(AttrFlags::PARTIAL) {
+                /*
+                https://datatracker.ietf.org/doc/html/rfc4271#section-4.3
 
             > The third high-order bit (bit 2) of the Attribute Flags octet
             > is the Partial bit.  It defines whether the information
@@ -84,79 +84,6 @@
             partial = true;
         }
 
-<<<<<<< HEAD
-        debug!(
-            "reading attribute: type -- {:?}, length -- {}",
-            &attr_type, attr_length
-        );
-        let attr_type = match AttrType::from_u8(attr_type) {
-            Some(t) => t,
-            None => {
-                // skip pass the remaining bytes of this attribute
-                let bytes = data.read_n_bytes(attr_length)?;
-                let attr_value = match get_deprecated_attr_type(attr_type) {
-                    Some(t) => {
-                        debug!("deprecated attribute type: {} - {}", attr_type, t);
-                        AttributeValue::Deprecated(AttrRaw { attr_type, bytes })
-                    }
-                    None => {
-                        debug!("unknown attribute type: {}", attr_type);
-                        AttributeValue::Unknown(AttrRaw { attr_type, bytes })
-                    }
-                };
-                attributes.push(Attribute {
-                    attr_type,
-                    value: attr_value,
-                    flag,
-                });
-                continue;
-=======
-    /// Parse BGP attributes given a slice of u8 and some options.
-    ///
-    /// The `data: &[u8]` contains the entirety of the attributes bytes, therefore the size of
-    /// the slice is the total byte length of the attributes section of the message.
-    pub fn parse_attributes(
-        &self,
-        mut data: Bytes,
-        asn_len: &AsnLength,
-        afi: Option<Afi>,
-        safi: Option<Safi>,
-        prefixes: Option<&[NetworkPrefix]>,
-    ) -> Result<Attributes, ParserError> {
-        let mut attributes: Vec<Attribute> = Vec::with_capacity(20);
-
-        while data.remaining() >= 3 {
-            // each attribute is at least 3 bytes: flag(1) + type(1) + length(1)
-            // thus the while loop condition is set to be at least 3 bytes to read.
-
-            // has content to read
-            let flag = AttrFlags::from_bits_retain(data.get_u8());
-            let attr_type = data.get_u8();
-            let attr_length = match flag.contains(AttrFlags::EXTENDED) {
-                false => data.get_u8() as usize,
-                true => data.get_u16() as usize,
-            };
-
-            let mut partial = false;
-            if flag.contains(AttrFlags::PARTIAL) {
-                /*
-                https://datatracker.ietf.org/doc/html/rfc4271#section-4.3
-
-                > The third high-order bit (bit 2) of the Attribute Flags octet
-                > is the Partial bit.  It defines whether the information
-                > contained in the optional transitive attribute is partial (if
-                > set to 1) or complete (if set to 0).  For well-known attributes
-                > and for optional non-transitive attributes, the Partial bit
-                > MUST be set to 0.
-                */
-                partial = true;
->>>>>>> b7acba0e
-            }
-        };
-
-<<<<<<< HEAD
-        let bytes_left = data.remaining();
-=======
             debug!(
                 "reading attribute: type -- {:?}, length -- {}",
                 &attr_type, attr_length
@@ -185,7 +112,8 @@
                 }
                 t => t,
             };
->>>>>>> b7acba0e
+
+        let bytes_left = data.remaining();
 
         if data.remaining() < attr_length {
             warn!(
@@ -198,42 +126,6 @@
 
         // we know data has enough bytes to read, so we can split the bytes into a new Bytes object
         let mut attr_data = data.split_to(attr_length);
-
-        let attr = match attr_type {
-            AttrType::ORIGIN => parse_origin(attr_data),
-            AttrType::AS_PATH => parse_as_path(attr_data, asn_len, false),
-            AttrType::AS4_PATH => parse_as_path(attr_data, &AsnLength::Bits32, true),
-            AttrType::NEXT_HOP => parse_next_hop(attr_data, &afi),
-            AttrType::MULTI_EXIT_DISCRIMINATOR => parse_med(attr_data),
-            AttrType::LOCAL_PREFERENCE => parse_local_pref(attr_data),
-            AttrType::ATOMIC_AGGREGATE => Ok(AttributeValue::AtomicAggregate(AtomicAggregate::AG)),
-            AttrType::AGGREGATOR => parse_aggregator(attr_data, asn_len),
-            AttrType::ORIGINATOR_ID => parse_originator_id(attr_data, &afi),
-            AttrType::CLUSTER_LIST => parse_clusters(attr_data, &afi),
-            AttrType::MP_REACHABLE_NLRI => {
-                parse_nlri(attr_data, &afi, &safi, &prefixes, true, add_path)
-            }
-<<<<<<< HEAD
-            AttrType::MP_UNREACHABLE_NLRI => {
-                parse_nlri(attr_data, &afi, &safi, &prefixes, false, add_path)
-            }
-            AttrType::AS4_AGGREGATOR => parse_aggregator(attr_data, &AsnLength::Bits32),
-
-            // communities
-            AttrType::COMMUNITIES => parse_regular_communities(attr_data),
-            AttrType::LARGE_COMMUNITIES => parse_large_communities(attr_data),
-            AttrType::EXTENDED_COMMUNITIES => parse_extended_community(attr_data),
-            AttrType::IPV6_ADDRESS_SPECIFIC_EXTENDED_COMMUNITIES => {
-                parse_ipv6_extended_community(attr_data)
-            }
-            AttrType::DEVELOPMENT => {
-                let mut value = vec![];
-                for _i in 0..attr_length {
-                    value.push(attr_data.get_u8());
-=======
-
-            // we know data has enough bytes to read, so we can split the bytes into a new Bytes object
-            let mut attr_data = data.split_to(attr_length);
 
             let attr = match attr_type {
                 AttrType::ORIGIN => parse_origin(attr_data),
@@ -262,7 +154,7 @@
                     &safi,
                     &prefixes,
                     true,
-                    self.additional_paths,
+                    add_path
                 ),
                 AttrType::MP_UNREACHABLE_NLRI => parse_nlri(
                     attr_data,
@@ -270,7 +162,7 @@
                     &safi,
                     &prefixes,
                     false,
-                    self.additional_paths,
+                    add_path,
                 ),
                 AttrType::AS4_PATH => parse_as_path(attr_data, &AsnLength::Bits32)
                     .map(|path| AttributeValue::AsPath { path, is_as4: true }),
@@ -284,32 +176,17 @@
                     })
                 }
 
-                // communities
-                AttrType::COMMUNITIES => parse_regular_communities(attr_data),
-                AttrType::LARGE_COMMUNITIES => parse_large_communities(attr_data),
-                AttrType::EXTENDED_COMMUNITIES => parse_extended_community(attr_data),
-                AttrType::IPV6_ADDRESS_SPECIFIC_EXTENDED_COMMUNITIES => {
-                    parse_ipv6_extended_community(attr_data)
-                }
-                AttrType::DEVELOPMENT => {
-                    let mut value = vec![];
-                    for _i in 0..attr_length {
-                        value.push(attr_data.get_u8());
-                    }
-                    Ok(AttributeValue::Development(value))
-                }
-                AttrType::ONLY_TO_CUSTOMER => parse_only_to_customer(attr_data),
-                _ => Err(ParserError::Unsupported(format!(
-                    "unsupported attribute type: {:?}",
-                    attr_type
-                ))),
-            };
-
-            match attr {
-                Ok(value) => {
-                    assert_eq!(attr_type, value.attr_type());
-                    attributes.push(Attribute { value, flag });
->>>>>>> b7acba0e
+            // communities
+            AttrType::COMMUNITIES => parse_regular_communities(attr_data),
+            AttrType::LARGE_COMMUNITIES => parse_large_communities(attr_data),
+            AttrType::EXTENDED_COMMUNITIES => parse_extended_community(attr_data),
+            AttrType::IPV6_ADDRESS_SPECIFIC_EXTENDED_COMMUNITIES => {
+                parse_ipv6_extended_community(attr_data)
+            }
+            AttrType::DEVELOPMENT => {
+                let mut value = vec![];
+                for _i in 0..attr_length {
+                    value.push(attr_data.get_u8());
                 }
                 Ok(AttributeValue::Development(value))
             }
@@ -320,30 +197,26 @@
             ))),
         };
 
-        match attr {
-            Ok(value) => {
-                attributes.push(Attribute {
-                    value,
-                    flag,
-                    attr_type: attr_type as u8,
-                });
-            }
-            Err(e) => {
-                if partial {
-                    // it's ok to have errors when reading partial bytes
-                    warn!("PARTIAL: {}", e.to_string());
-                } else {
-                    warn!("{}", e.to_string());
-                }
-                continue;
-            }
-        };
-    }
-
-    Ok(attributes)
+            match attr {
+                Ok(value) => {
+                    assert_eq!(attr_type, value.attr_type());
+                    attributes.push(Attribute { value, flag });
+                }
+                Err(e) => {
+                    if partial {
+                        // it's ok to have errors when reading partial bytes
+                        warn!("PARTIAL: {}", e.to_string());
+                    } else {
+                        warn!("{}", e.to_string());
+                    }
+                    continue;
+                }
+            };
+        }
+
+        Ok(Attributes::from(attributes))
 }
 
-<<<<<<< HEAD
 impl Attribute {
     pub fn encode(&self, add_path: bool, asn_len: AsnLength) -> Bytes {
         let mut bytes = BytesMut::new();
@@ -383,8 +256,5 @@
         }
         bytes.extend(value_bytes);
         bytes.freeze()
-=======
-        Ok(Attributes::from(attributes))
->>>>>>> b7acba0e
     }
 }