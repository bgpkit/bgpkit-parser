--- conflicted
+++ resolved
@@ -61,12 +61,7 @@
                     local_admin: local,
                 })
             }
-<<<<<<< HEAD
-
-            ExtendedCommunityType::TransitiveFourOctetAsSpecific => {
-=======
             ExtendedCommunityType::TransitiveFourOctetAs => {
->>>>>>> b7acba0e
                 let sub_type = input.read_u8()?;
                 let global = input.read_u32()?;
                 let mut local: [u8; 2] = [0; 2];
