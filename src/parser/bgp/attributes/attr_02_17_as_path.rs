--- conflicted
+++ resolved
@@ -9,15 +9,11 @@
 const AS_PATH_CONFED_SEQUENCE: u8 = 3;
 const AS_PATH_CONFED_SET: u8 = 4;
 
-<<<<<<< HEAD
 pub fn parse_as_path(
     mut input: Bytes,
     asn_len: &AsnLength,
     as4_path: bool,
-) -> Result<AttributeValue, ParserError> {
-=======
-pub fn parse_as_path(mut input: Bytes, asn_len: &AsnLength) -> Result<AsPath, ParserError> {
->>>>>>> b7acba0e
+) -> Result<AsPath, ParserError> {
     let mut output = AsPath {
         segments: Vec::with_capacity(5),
     };
@@ -25,15 +21,13 @@
         let segment = parse_as_path_segment(&mut input, asn_len)?;
         output.append_segment(segment);
     }
-<<<<<<< HEAD
+    todo!();
     match as4_path {
         true => Ok(AttributeValue::As4Path(output)),
         false => Ok(AttributeValue::AsPath(output)),
     }
-=======
 
     Ok(output)
->>>>>>> b7acba0e
 }
 
 fn parse_as_path_segment(
@@ -102,10 +96,7 @@
 #[cfg(test)]
 mod tests {
     use super::*;
-<<<<<<< HEAD
     use crate::models::AttributeValue::{As4Path, AsPath};
-=======
->>>>>>> b7acba0e
 
     ///
     /// ```text
@@ -143,7 +134,6 @@
             0, 2, // AS2
             0, 3, // AS3
         ]);
-<<<<<<< HEAD
         let res = parse_as_path(data, &AsnLength::Bits16, false).unwrap();
 
         assert!(matches!(res, AsPath(_)));
@@ -152,10 +142,8 @@
         } else {
             panic!("cannot parse the path")
         }
-=======
         let path = parse_as_path(data, &AsnLength::Bits16).unwrap();
         assert_eq!(path, AsPath::from_sequence([1, 2, 3]));
->>>>>>> b7acba0e
     }
 
     #[test]
