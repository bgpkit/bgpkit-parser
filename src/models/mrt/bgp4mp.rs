//! MRT BGP4MP structs
use crate::models::*;
use std::net::IpAddr;

/// BGP states enum.
<<<<<<< HEAD
#[derive(Debug, Primitive, Copy, Clone, Serialize, PartialEq, Eq, Hash)]
=======
#[derive(Debug, Primitive, Copy, Clone, PartialEq, Eq)]
#[cfg_attr(feature = "serde", derive(serde::Serialize, serde::Deserialize))]
>>>>>>> e2d1ed44
pub enum BgpState {
    Idle = 1,
    Connect = 2,
    Active = 3,
    OpenSent = 4,
    OpenConfirm = 5,
    Established = 6,
}

/// BGP4MP message types.
#[derive(Debug, Clone, PartialEq, Eq)]
#[cfg_attr(feature = "serde", derive(serde::Serialize, serde::Deserialize))]
pub enum Bgp4Mp {
    StateChange(Bgp4MpStateChange),
    Message(Bgp4MpMessage),
}

impl Bgp4Mp {
    pub const fn msg_type(&self) -> Bgp4MpType {
        match self {
            Bgp4Mp::StateChange(x) => x.msg_type,
            Bgp4Mp::Message(x) => x.msg_type,
        }
    }
}

/// BGP4MP message subtypes.
<<<<<<< HEAD
#[derive(Debug, Primitive, Copy, Clone, Serialize, PartialEq, Eq, Hash)]
=======
#[derive(Debug, Primitive, Copy, Clone, PartialEq, Eq)]
#[cfg_attr(feature = "serde", derive(serde::Serialize, serde::Deserialize))]
>>>>>>> e2d1ed44
pub enum Bgp4MpType {
    StateChange = 0,
    Message = 1,
    MessageAs4 = 4,
    StateChangeAs4 = 5,
    MessageLocal = 6,
    MessageAs4Local = 7,
    MessageAddpath = 8,
    MessageAs4Addpath = 9,
    MessageLocalAddpath = 10,
    MessageLocalAs4Addpath = 11,
}

/// BGP4MP state change message.
#[derive(Debug, Clone, PartialEq, Eq)]
#[cfg_attr(feature = "serde", derive(serde::Serialize, serde::Deserialize))]
pub struct Bgp4MpStateChange {
    pub msg_type: Bgp4MpType,
    pub peer_asn: Asn,
    pub local_asn: Asn,
    pub interface_index: u16,
    pub address_family: Afi,
    pub peer_addr: IpAddr,
    pub local_addr: IpAddr,
    pub old_state: BgpState,
    pub new_state: BgpState,
}

/// BGP4MP message.
#[derive(Debug, Clone, PartialEq, Eq)]
#[cfg_attr(feature = "serde", derive(serde::Serialize, serde::Deserialize))]
pub struct Bgp4MpMessage {
    pub msg_type: Bgp4MpType,
    pub peer_asn: Asn,
    pub local_asn: Asn,
    pub interface_index: u16,
    pub afi: Afi,
    pub peer_ip: IpAddr,
    pub local_ip: IpAddr,
    pub bgp_message: BgpMessage,
}

impl Bgp4MpMessage {
    pub const fn is_local(&self) -> bool {
        matches!(
            self.msg_type,
            Bgp4MpType::MessageLocal
                | Bgp4MpType::MessageAs4Local
                | Bgp4MpType::MessageLocalAddpath
                | Bgp4MpType::MessageLocalAs4Addpath
        )
    }
}<|MERGE_RESOLUTION|>--- conflicted
+++ resolved
@@ -3,12 +3,8 @@
 use std::net::IpAddr;
 
 /// BGP states enum.
-<<<<<<< HEAD
-#[derive(Debug, Primitive, Copy, Clone, Serialize, PartialEq, Eq, Hash)]
-=======
-#[derive(Debug, Primitive, Copy, Clone, PartialEq, Eq)]
+#[derive(Debug, Primitive, Copy, Clone, PartialEq, Eq, Hash)]
 #[cfg_attr(feature = "serde", derive(serde::Serialize, serde::Deserialize))]
->>>>>>> e2d1ed44
 pub enum BgpState {
     Idle = 1,
     Connect = 2,
@@ -36,12 +32,8 @@
 }
 
 /// BGP4MP message subtypes.
-<<<<<<< HEAD
-#[derive(Debug, Primitive, Copy, Clone, Serialize, PartialEq, Eq, Hash)]
-=======
-#[derive(Debug, Primitive, Copy, Clone, PartialEq, Eq)]
+#[derive(Debug, Primitive, Copy, Clone, PartialEq, Eq, Hash)]
 #[cfg_attr(feature = "serde", derive(serde::Serialize, serde::Deserialize))]
->>>>>>> e2d1ed44
 pub enum Bgp4MpType {
     StateChange = 0,
     Message = 1,
