//! MRT table dump version 1 and 2 structs
use crate::models::*;
<<<<<<< HEAD
use bitflags::bitflags;
use serde::Serialize;
=======
>>>>>>> e2d1ed44
use std::collections::HashMap;
use std::net::{IpAddr, Ipv4Addr};

/// TableDump message version 1
#[derive(Debug, Clone, PartialEq, Eq)]
#[cfg_attr(feature = "serde", derive(serde::Serialize, serde::Deserialize))]
pub struct TableDumpMessage {
    pub view_number: u16,
    pub sequence_number: u16,
    pub prefix: NetworkPrefix,
    pub status: u8,
    pub originated_time: u64,
    pub peer_address: IpAddr,
    pub peer_asn: Asn,
    pub attributes: Attributes,
}

/// TableDump message version 2 enum
#[derive(Debug, Clone, PartialEq, Eq)]
#[cfg_attr(feature = "serde", derive(serde::Serialize, serde::Deserialize))]
pub enum TableDumpV2Message {
    PeerIndexTable(PeerIndexTable),
    RibAfi(RibAfiEntries),
    RibGeneric(RibGenericEntries),
}

impl TableDumpV2Message {
    pub const fn dump_type(&self) -> TableDumpV2Type {
        match self {
            TableDumpV2Message::PeerIndexTable(_) => TableDumpV2Type::PeerIndexTable,
            TableDumpV2Message::RibAfi(x) => x.rib_type,
            TableDumpV2Message::RibGeneric(_) => TableDumpV2Type::RibGeneric,
        }
    }
}

/// TableDump version 2 subtypes.
///
/// <https://www.iana.org/assignments/mrt/mrt.xhtml#subtype-codes>
<<<<<<< HEAD
#[derive(Debug, Primitive, Copy, Clone, Serialize, PartialEq, Eq, Hash)]
=======
#[derive(Debug, Primitive, Copy, Clone, PartialEq, Eq)]
#[cfg_attr(feature = "serde", derive(serde::Serialize, serde::Deserialize))]
>>>>>>> e2d1ed44
pub enum TableDumpV2Type {
    PeerIndexTable = 1,
    RibIpv4Unicast = 2,
    RibIpv4Multicast = 3,
    RibIpv6Unicast = 4,
    RibIpv6Multicast = 5,
    RibGeneric = 6,
    GeoPeerTable = 7,
    RibIpv4UnicastAddPath = 8,
    RibIpv4MulticastAddPath = 9,
    RibIpv6UnicastAddPath = 10,
    RibIpv6MulticastAddPath = 11,
    RibGenericAddPath = 12,
}

/// AFI/SAFI-Specific RIB Subtypes.
///
/// ```text
///    The AFI/SAFI-specific RIB Subtypes consist of the RIB_IPV4_UNICAST,
///    RIB_IPV4_MULTICAST, RIB_IPV6_UNICAST, and RIB_IPV6_MULTICAST
///    Subtypes.  These specific RIB table entries are given their own MRT
///    TABLE_DUMP_V2 subtypes as they are the most common type of RIB table
///    instances, and providing specific MRT subtypes for them permits more
///    compact encodings.  These subtypes permit a single MRT record to
///    encode multiple RIB table entries for a single prefix.  The Prefix
///    Length and Prefix fields are encoded in the same manner as the BGP
///    NLRI encoding for IPv4 and IPv6 prefixes.  Namely, the Prefix field
///    contains address prefixes followed by enough trailing bits to make
///    the end of the field fall on an octet boundary.  The value of
///    trailing bits is irrelevant.
///
///         0                   1                   2                   3
///         0 1 2 3 4 5 6 7 8 9 0 1 2 3 4 5 6 7 8 9 0 1 2 3 4 5 6 7 8 9 0 1
///        +-+-+-+-+-+-+-+-+-+-+-+-+-+-+-+-+-+-+-+-+-+-+-+-+-+-+-+-+-+-+-+-+
///        |                         Sequence Number                       |
///        +-+-+-+-+-+-+-+-+-+-+-+-+-+-+-+-+-+-+-+-+-+-+-+-+-+-+-+-+-+-+-+-+
///        | Prefix Length |
///        +-+-+-+-+-+-+-+-+-+-+-+-+-+-+-+-+-+-+-+-+-+-+-+-+-+-+-+-+-+-+-+-+
///        |                        Prefix (variable)                      |
///        +-+-+-+-+-+-+-+-+-+-+-+-+-+-+-+-+-+-+-+-+-+-+-+-+-+-+-+-+-+-+-+-+
///        |         Entry Count           |  RIB Entries (variable)
///        +-+-+-+-+-+-+-+-+-+-+-+-+-+-+-+-+-+-+-+-+-+-+-+-+-+-+-+
/// ```
#[derive(Debug, Clone, PartialEq, Eq)]
#[cfg_attr(feature = "serde", derive(serde::Serialize, serde::Deserialize))]
pub struct RibAfiEntries {
    pub rib_type: TableDumpV2Type,
    pub sequence_number: u32,
    pub prefix: NetworkPrefix,
    pub rib_entries: Vec<RibEntry>,
}

/// RIB generic entries subtype.
///
/// ```text
/// The RIB_GENERIC header is shown below.  It is used to cover RIB
/// entries that do not fall under the common case entries defined above.
/// It consists of an AFI, Subsequent AFI (SAFI), and a single NLRI
/// entry.  The NLRI information is specific to the AFI and SAFI values.
/// An implementation that does not recognize particular AFI and SAFI
/// values SHOULD discard the remainder of the MRT record.
///         0                   1                   2                   3
///         0 1 2 3 4 5 6 7 8 9 0 1 2 3 4 5 6 7 8 9 0 1 2 3 4 5 6 7 8 9 0 1
///        +-+-+-+-+-+-+-+-+-+-+-+-+-+-+-+-+-+-+-+-+-+-+-+-+-+-+-+-+-+-+-+-+
///        |                         Sequence Number                       |
///        +-+-+-+-+-+-+-+-+-+-+-+-+-+-+-+-+-+-+-+-+-+-+-+-+-+-+-+-+-+-+-+-+
///        |    Address Family Identifier  |Subsequent AFI |
///        +-+-+-+-+-+-+-+-+-+-+-+-+-+-+-+-+-+-+-+-+-+-+-+-+-+-+-+-+-+-+-+-+
///        |     Network Layer Reachability Information (variable)         |
///        +-+-+-+-+-+-+-+-+-+-+-+-+-+-+-+-+-+-+-+-+-+-+-+-+-+-+-+-+-+-+-+-+
///        |         Entry Count           |  RIB Entries (variable)
///        +-+-+-+-+-+-+-+-+-+-+-+-+-+-+-+-+-+-+-+-+-+-+-+-+-+-+-+
/// ```
#[derive(Debug, Clone, PartialEq, Eq)]
#[cfg_attr(feature = "serde", derive(serde::Serialize, serde::Deserialize))]
pub struct RibGenericEntries {
    pub sequence_number: u32,
    pub afi: Afi,
    pub safi: Safi,
    pub nlri: NetworkPrefix,
    pub rib_entries: Vec<RibEntry>,
}

/// RIB entry.
///
/// ```text
///    The RIB Entries are repeated Entry Count times.  These entries share
///    a common format as shown below.  They include a Peer Index from the
///    PEER_INDEX_TABLE MRT record, an originated time for the RIB Entry,
///    and the BGP path attribute length and attributes.  All AS numbers in
///    the AS_PATH attribute MUST be encoded as 4-byte AS numbers.
///
///         0                   1                   2                   3
///         0 1 2 3 4 5 6 7 8 9 0 1 2 3 4 5 6 7 8 9 0 1 2 3 4 5 6 7 8 9 0 1
///        +-+-+-+-+-+-+-+-+-+-+-+-+-+-+-+-+-+-+-+-+-+-+-+-+-+-+-+-+-+-+-+-+
///        |         Peer Index            |
///        +-+-+-+-+-+-+-+-+-+-+-+-+-+-+-+-+-+-+-+-+-+-+-+-+-+-+-+-+-+-+-+-+
///        |                         Originated Time                       |
///        +-+-+-+-+-+-+-+-+-+-+-+-+-+-+-+-+-+-+-+-+-+-+-+-+-+-+-+-+-+-+-+-+
///        |      Attribute Length         |
///        +-+-+-+-+-+-+-+-+-+-+-+-+-+-+-+-+-+-+-+-+-+-+-+-+-+-+-+-+-+-+-+-+
///        |                    BGP Attributes... (variable)
///        +-+-+-+-+-+-+-+-+-+-+-+-+-+-+-+-+-+-+-+-+-+-+-+-+-+-+-+
/// ```
#[derive(Debug, Clone, PartialEq, Eq)]
#[cfg_attr(feature = "serde", derive(serde::Serialize, serde::Deserialize))]
pub struct RibEntry {
    pub peer_index: u16,
    pub originated_time: u32,
    pub attributes: Attributes,
}

/// peer index table.
///
/// ```text
///    An initial PEER_INDEX_TABLE MRT record provides the BGP ID of the
///    collector, an OPTIONAL view name, and a list of indexed peers.
///    Following the PEER_INDEX_TABLE MRT record, a series of MRT records is
///    used to encode RIB table entries.  This series of MRT records uses
///    subtypes 2-6 and is separate from the PEER_INDEX_TABLE MRT record
///    itself and includes full MRT record headers.  The RIB entry MRT
///    records MUST immediately follow the PEER_INDEX_TABLE MRT record.
/// ```
#[derive(Debug, Clone, PartialEq, Eq)]
#[cfg_attr(feature = "serde", derive(serde::Serialize, serde::Deserialize))]
pub struct PeerIndexTable {
    pub collector_bgp_id: Ipv4Addr,
    pub view_name_length: u16,
    pub view_name: String,
    pub peer_count: u16,
    pub peers_map: HashMap<u32, Peer>,
}

bitflags! {
    #[derive(Debug, Copy, Clone, Eq, PartialEq, Hash, Serialize)]
    pub struct PeerType: u8 {
        const AS_SIZE_32BIT = 0x2;
        const ADDRESS_FAMILY_IPV6 = 0x1;
    }
}

/// Peer struct.
<<<<<<< HEAD
#[derive(Debug, Copy, Clone, Serialize, PartialEq, Eq, Hash)]
=======
#[derive(Debug, Clone, PartialEq, Eq)]
#[cfg_attr(feature = "serde", derive(serde::Serialize, serde::Deserialize))]
>>>>>>> e2d1ed44
pub struct Peer {
    pub peer_type: PeerType,
    pub peer_bgp_id: Ipv4Addr,
    pub peer_address: IpAddr,
    pub peer_asn: Asn,
}

impl Peer {
    pub fn new(peer_bgp_id: Ipv4Addr, peer_address: IpAddr, peer_asn: Asn) -> Self {
        let mut peer_type = PeerType::empty();

        if peer_asn.required_len() == AsnLength::Bits32 {
            peer_type.insert(PeerType::AS_SIZE_32BIT);
        }

        if peer_address.is_ipv6() {
            peer_type.insert(PeerType::ADDRESS_FAMILY_IPV6);
        }

        Peer {
            peer_type,
            peer_bgp_id,
            peer_address,
            peer_asn,
        }
    }
}<|MERGE_RESOLUTION|>--- conflicted
+++ resolved
@@ -1,10 +1,6 @@
 //! MRT table dump version 1 and 2 structs
 use crate::models::*;
-<<<<<<< HEAD
 use bitflags::bitflags;
-use serde::Serialize;
-=======
->>>>>>> e2d1ed44
 use std::collections::HashMap;
 use std::net::{IpAddr, Ipv4Addr};
 
@@ -44,12 +40,8 @@
 /// TableDump version 2 subtypes.
 ///
 /// <https://www.iana.org/assignments/mrt/mrt.xhtml#subtype-codes>
-<<<<<<< HEAD
-#[derive(Debug, Primitive, Copy, Clone, Serialize, PartialEq, Eq, Hash)]
-=======
-#[derive(Debug, Primitive, Copy, Clone, PartialEq, Eq)]
-#[cfg_attr(feature = "serde", derive(serde::Serialize, serde::Deserialize))]
->>>>>>> e2d1ed44
+#[derive(Debug, Primitive, Copy, Clone, PartialEq, Eq, Hash)]
+#[cfg_attr(feature = "serde", derive(serde::Serialize, serde::Deserialize))]
 pub enum TableDumpV2Type {
     PeerIndexTable = 1,
     RibIpv4Unicast = 2,
@@ -184,7 +176,8 @@
 }
 
 bitflags! {
-    #[derive(Debug, Copy, Clone, Eq, PartialEq, Hash, Serialize)]
+    #[derive(Debug, Copy, Clone, Eq, PartialEq, Hash)]
+    #[cfg_attr(feature = "serde", derive(serde::Serialize, serde::Deserialize))]
     pub struct PeerType: u8 {
         const AS_SIZE_32BIT = 0x2;
         const ADDRESS_FAMILY_IPV6 = 0x1;
@@ -192,12 +185,8 @@
 }
 
 /// Peer struct.
-<<<<<<< HEAD
-#[derive(Debug, Copy, Clone, Serialize, PartialEq, Eq, Hash)]
-=======
-#[derive(Debug, Clone, PartialEq, Eq)]
-#[cfg_attr(feature = "serde", derive(serde::Serialize, serde::Deserialize))]
->>>>>>> e2d1ed44
+#[derive(Debug, Clone, PartialEq, Eq, Hash)]
+#[cfg_attr(feature = "serde", derive(serde::Serialize, serde::Deserialize))]
 pub struct Peer {
     pub peer_type: PeerType,
     pub peer_bgp_id: Ipv4Addr,
