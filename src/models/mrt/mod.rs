--- conflicted
+++ resolved
@@ -100,13 +100,9 @@
     }
 }
 
-<<<<<<< HEAD
 // TODO: Why isn't there an option for an unknown message?
-#[derive(Debug, Serialize, PartialEq, Eq, Clone)]
-=======
 #[derive(Debug, PartialEq, Eq, Clone)]
 #[cfg_attr(feature = "serde", derive(serde::Serialize, serde::Deserialize))]
->>>>>>> e2d1ed44
 pub enum MrtMessage {
     TableDumpMessage(TableDumpMessage),
     TableDumpV2Message(TableDumpV2Message),
@@ -135,12 +131,8 @@
 ///     48   OSPFv3
 ///     49   OSPFv3_ET
 /// ```
-<<<<<<< HEAD
-#[derive(Debug, Primitive, Copy, Clone, Serialize, PartialEq, Eq, Hash)]
-=======
-#[derive(Debug, Primitive, Copy, Clone, PartialEq, Eq)]
+#[derive(Debug, Primitive, Copy, Clone, PartialEq, Eq, Hash)]
 #[cfg_attr(feature = "serde", derive(serde::Serialize, serde::Deserialize))]
->>>>>>> e2d1ed44
 #[allow(non_camel_case_types)]
 #[repr(u16)]
 pub enum EntryType {
