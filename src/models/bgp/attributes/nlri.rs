use crate::models::*;
<<<<<<< HEAD
use ipnet::IpNet;
use serde::Serialize;
use std::fmt::Debug;
use std::iter::Map;
use std::net::IpAddr;
use std::ops::Deref;
use std::slice::Iter;
use std::vec::IntoIter;

/// Network Layer Reachability Information
#[derive(Debug, PartialEq, Clone, Serialize, Eq)]
=======

#[derive(Debug, PartialEq, Clone, Eq)]
#[cfg_attr(feature = "serde", derive(serde::Serialize, serde::Deserialize))]
>>>>>>> e2d1ed44
pub struct Nlri {
    pub afi: Afi,
    pub safi: Safi,
    pub next_hop: Option<NextHopAddress>,
    pub prefixes: Vec<NetworkPrefix>,
}

<<<<<<< HEAD
impl Nlri {
    /// Returns true if this NLRI refers to the IPv4 address space.
    pub const fn is_ipv4(&self) -> bool {
        matches!(self.afi, Afi::Ipv4)
    }

    /// Returns true if this NLRI refers to the IPv6 address space.
    pub const fn is_ipv6(&self) -> bool {
        matches!(self.afi, Afi::Ipv6)
    }

    /// Returns true if this NLRI refers to reachable prefixes
    pub const fn is_reachable(&self) -> bool {
        self.next_hop.is_some()
    }

    /// Get the address of the next hop indicated by this NLRI.
    ///
    /// Panics if used on a unreachable NLRI message (ie. there is no next hop).
    pub const fn addr(&self) -> IpAddr {
        match self.next_hop {
            Some(next_hop) => next_hop.addr(),
            None => panic!("unreachable NLRI "),
        }
    }
}

impl Deref for Nlri {
    type Target = Vec<NetworkPrefix>;

    fn deref(&self) -> &Self::Target {
        &self.prefixes
    }
}

impl IntoIterator for Nlri {
    type Item = IpNet;
    type IntoIter = Map<IntoIter<NetworkPrefix>, fn(NetworkPrefix) -> IpNet>;

    fn into_iter(self) -> Self::IntoIter {
        self.prefixes.into_iter().map(|x| x.prefix)
    }
}

impl<'a> IntoIterator for &'a Nlri {
    type Item = &'a IpNet;
    type IntoIter = Map<Iter<'a, NetworkPrefix>, fn(&NetworkPrefix) -> &IpNet>;

    fn into_iter(self) -> Self::IntoIter {
        self.prefixes.iter().map(|x| &x.prefix)
    }
}

#[derive(Debug, PartialEq, Clone, Serialize)]
=======
#[derive(Debug, PartialEq, Clone)]
#[cfg_attr(feature = "serde", derive(serde::Serialize, serde::Deserialize))]
>>>>>>> e2d1ed44
pub struct MpReachableNlri {
    afi: Afi,
    safi: Safi,
    next_hop: NextHopAddress,
    prefixes: Vec<NetworkPrefix>,
}

impl MpReachableNlri {
    pub fn new(
        afi: Afi,
        safi: Safi,
        next_hop: NextHopAddress,
        prefixes: Vec<NetworkPrefix>,
    ) -> MpReachableNlri {
        MpReachableNlri {
            afi,
            safi,
            next_hop,
            prefixes,
        }
    }
}

#[derive(Debug, PartialEq, Clone)]
#[cfg_attr(feature = "serde", derive(serde::Serialize, serde::Deserialize))]
pub struct MpUnreachableNlri {
    afi: Afi,
    safi: Safi,
    prefixes: Vec<NetworkPrefix>,
}

impl MpUnreachableNlri {
    pub fn new(afi: Afi, safi: Safi, prefixes: Vec<NetworkPrefix>) -> MpUnreachableNlri {
        MpUnreachableNlri {
            afi,
            safi,
            prefixes,
        }
    }
}<|MERGE_RESOLUTION|>--- conflicted
+++ resolved
@@ -1,7 +1,5 @@
 use crate::models::*;
-<<<<<<< HEAD
 use ipnet::IpNet;
-use serde::Serialize;
 use std::fmt::Debug;
 use std::iter::Map;
 use std::net::IpAddr;
@@ -10,12 +8,8 @@
 use std::vec::IntoIter;
 
 /// Network Layer Reachability Information
-#[derive(Debug, PartialEq, Clone, Serialize, Eq)]
-=======
-
 #[derive(Debug, PartialEq, Clone, Eq)]
 #[cfg_attr(feature = "serde", derive(serde::Serialize, serde::Deserialize))]
->>>>>>> e2d1ed44
 pub struct Nlri {
     pub afi: Afi,
     pub safi: Safi,
@@ -23,7 +17,6 @@
     pub prefixes: Vec<NetworkPrefix>,
 }
 
-<<<<<<< HEAD
 impl Nlri {
     /// Returns true if this NLRI refers to the IPv4 address space.
     pub const fn is_ipv4(&self) -> bool {
@@ -77,11 +70,8 @@
     }
 }
 
-#[derive(Debug, PartialEq, Clone, Serialize)]
-=======
 #[derive(Debug, PartialEq, Clone)]
 #[cfg_attr(feature = "serde", derive(serde::Serialize, serde::Deserialize))]
->>>>>>> e2d1ed44
 pub struct MpReachableNlri {
     afi: Afi,
     safi: Safi,
