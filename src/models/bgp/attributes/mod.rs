--- conflicted
+++ resolved
@@ -5,12 +5,8 @@
 mod origin;
 
 use crate::models::network::*;
-<<<<<<< HEAD
 use bitflags::bitflags;
-use serde::{Serialize, Serializer};
 use std::iter::{FromIterator, Map};
-=======
->>>>>>> e2d1ed44
 use std::net::IpAddr;
 use std::ops::Deref;
 use std::slice::Iter;
@@ -46,7 +42,8 @@
     /// The fourth high-order bit (bit 3) of the Attribute Flags octet
     /// is the Extended Length bit.  It defines whether the Attribute
     /// Length is one octet (if set to 0) or two octets (if set to 1).
-    #[derive(Debug, Copy, Clone, PartialEq, Eq, Serialize, Hash)]
+    #[derive(Debug, Copy, Clone, PartialEq, Eq, Hash)]
+    #[cfg_attr(feature = "serde", derive(serde::Serialize, serde::Deserialize))]
     pub struct AttrFlags: u8 {
         const OPTIONAL   = 0b10000000;
         const TRANSITIVE = 0b01000000;
@@ -61,12 +58,8 @@
 /// To see the full list, check out IANA at:
 /// <https://www.iana.org/assignments/bgp-parameters/bgp-parameters.xhtml#bgp-parameters-2>
 #[allow(non_camel_case_types)]
-<<<<<<< HEAD
-#[derive(Debug, PartialEq, Eq, Hash, Copy, Clone, Serialize)]
-=======
-#[derive(Debug, Primitive, PartialEq, Eq, Hash, Copy, Clone)]
+#[derive(Debug, PartialEq, Eq, Hash, Copy, Clone)]
 #[cfg_attr(feature = "serde", derive(serde::Serialize, serde::Deserialize))]
->>>>>>> e2d1ed44
 pub enum AttrType {
     RESERVED,
     ORIGIN,
@@ -309,12 +302,29 @@
     }
 }
 
-impl Serialize for Attributes {
-    fn serialize<S>(&self, serializer: S) -> Result<S::Ok, S::Error>
-    where
-        S: Serializer,
-    {
-        self.inner.serialize(serializer)
+#[cfg(feature = "serde")]
+mod serde_impl {
+    use super::*;
+    use serde::{Deserialize, Deserializer, Serialize, Serializer};
+
+    impl Serialize for Attributes {
+        fn serialize<S>(&self, serializer: S) -> Result<S::Ok, S::Error>
+        where
+            S: Serializer,
+        {
+            self.inner.serialize(serializer)
+        }
+    }
+
+    impl<'de> Deserialize<'de> for Attributes {
+        fn deserialize<D>(deserializer: D) -> Result<Self, D::Error>
+        where
+            D: Deserializer<'de>,
+        {
+            Ok(Attributes {
+                inner: <Vec<Attribute>>::deserialize(deserializer)?,
+            })
+        }
     }
 }
 
@@ -360,7 +370,6 @@
     Unknown(AttrRaw),
 }
 
-<<<<<<< HEAD
 impl AttributeValue {
     pub fn attr_type(&self) -> AttrType {
         match self {
@@ -386,11 +395,8 @@
     }
 }
 
-#[derive(Debug, PartialEq, Clone, Serialize, Eq)]
-=======
 #[derive(Debug, PartialEq, Clone, Eq)]
 #[cfg_attr(feature = "serde", derive(serde::Serialize, serde::Deserialize))]
->>>>>>> e2d1ed44
 pub struct AttrRaw {
     pub attr_type: AttrType,
     pub bytes: Vec<u8>,
