--- conflicted
+++ resolved
@@ -108,11 +108,9 @@
 flate2 = "1.0.25"
 md5 = "0.7.0"
 which = "4.4.0"
-<<<<<<< HEAD
-tempdir = "0.3"
-=======
 serde_json = "1.0"
 hex = "0.4.3"
+tempdir = "0.3"
 
 # This list only includes examples which require additional features to run. These are more in the examples directory.
 [[example]]
@@ -125,5 +123,4 @@
 
 [[example]]
 name = "deprecated_attributes"
-required-features = ["serde"]
->>>>>>> b7acba0e
+required-features = ["serde"]