[package]
name = "bgpkit-parser"
version = "0.4.3"
authors = ["Mingwei Zhang <mingwei@bgpkit.com>"]
edition = "2021"
readme = "README.md"
license = "MIT"
repository = "https://github.com/bgpkit/bgpkit-parser"
documentation = "https://docs.rs/bgpkit-parser"
description = """
A library to parse MRT/BGP binary data.
"""
keywords = ["bgp", "bgpkit", "mrt"]

[dependencies]
byteorder = "1.2"
ipnetwork = "0.18"
enum-primitive-derive = "0.1"
num-traits = "0.1"
chrono = "0.4"
bgp-models = "0.3.4"

# logging
log="0.4"
env_logger="0.9"
itertools = "0.10.1"

bzip2="0.4.3"
flate2="1.0.22"
reqwest = { version = "0.11", features = ["json", "blocking", "stream"]}

<<<<<<< HEAD
=======
# ris-live parsing
serde={version="1.0.130", features=["derive"]}
serde_json = "1.0.69"
>>>>>>> 6ea16229
hex="0.4.3"

[dev-dependencies]
bgpkit-broker = "0.3.0"
<<<<<<< HEAD
# kafka
tokio = { version = "1", features = ["full"] }
rdkafka = "0.26"
=======
tungstenite="0.16.0"
url = "2.1.0"
>>>>>>> 6ea16229
<|MERGE_RESOLUTION|>--- conflicted
+++ resolved
@@ -29,21 +29,20 @@
 flate2="1.0.22"
 reqwest = { version = "0.11", features = ["json", "blocking", "stream"]}
 
-<<<<<<< HEAD
-=======
+
 # ris-live parsing
 serde={version="1.0.130", features=["derive"]}
 serde_json = "1.0.69"
->>>>>>> 6ea16229
+
+# bmp/openbmp parsing
 hex="0.4.3"
 
 [dev-dependencies]
 bgpkit-broker = "0.3.0"
-<<<<<<< HEAD
 # kafka
 tokio = { version = "1", features = ["full"] }
 rdkafka = "0.26"
-=======
+
+# websocket
 tungstenite="0.16.0"
-url = "2.1.0"
->>>>>>> 6ea16229
+url = "2.1.0"