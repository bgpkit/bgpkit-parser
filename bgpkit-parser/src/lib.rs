--- conflicted
+++ resolved
@@ -90,13 +90,8 @@
 
 ## Filtering BGP Messages
 
-<<<<<<< HEAD
-BGPKIT Parser also has built-in [Filter] mechanism. When creating a new [BgpkitParser] instance,
-once can also call `add_filter` function to customize the parser to only show matching mrt_message
-=======
 BGPKIT Parser also has built-in [Filter][filter] mechanism. When creating a new [`BgpkitParser`] instance,
 once can also call `add_filter` function to customize the parser to only show matching messages
->>>>>>> 81e892a7
 when iterating through [BgpElem]s.
 
 For all types of filters, check out the [Filter][filter] enum documentation.
