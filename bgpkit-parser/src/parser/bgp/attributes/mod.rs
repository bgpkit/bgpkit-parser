--- conflicted
+++ resolved
@@ -157,12 +157,7 @@
                     false,
                     self.additional_paths,
                 ),
-<<<<<<< HEAD
-                AttrType::AS4_AGGREGATOR => parse_aggregator(attr_data, &AsnLength::Bits32, &afi),
-=======
-                AttrType::AS4_PATH => parse_as_path(attr_data, &AsnLength::Bits32),
                 AttrType::AS4_AGGREGATOR => parse_aggregator(attr_data, &AsnLength::Bits32),
->>>>>>> 338e203d
 
                 // communities
                 AttrType::COMMUNITIES => parse_regular_communities(attr_data),
